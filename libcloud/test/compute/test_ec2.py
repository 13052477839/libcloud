--- conflicted
+++ resolved
@@ -437,11 +437,7 @@
             elif region_name == 'us-west-1':
                 self.assertEqual(len(sizes), 52)
             if region_name == 'us-west-2':
-<<<<<<< HEAD
-                self.assertEqual(len(sizes), 59)
-=======
-                self.assertEqual(len(sizes), 56)
->>>>>>> 1ed58886
+                self.assertEqual(len(sizes), 62)
             elif region_name == 'ap-southeast-1':
                 self.assertEqual(len(sizes), 51)
             elif region_name == 'ap-southeast-2':
